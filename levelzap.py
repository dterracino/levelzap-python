import argparse
import os
import sys
import shutil
import json
import hashlib
from pathlib import Path
from datetime import datetime
from tqdm import tqdm
from colorama import Fore, Style
import urllib.request

LEVELZAP_VERSION = "0.4"

class OutputManager:
    """Handles all output, logging, and display operations for LevelZap"""
    
    def __init__(self):
        pass
    
    def print_header(self):
        """Print the application header"""
        print(f"{Fore.CYAN}{Style.BRIGHT}LevelZap v{LEVELZAP_VERSION}{Style.RESET_ALL} - Flatten and clean folder structures")
        print(f"{Fore.GREEN}Visit https://github.com/dterracino/levelzap-python for updates{Style.RESET_ALL}\n")
    
    def print_operation_start(self, operation_type, folder_count, root_path, simulate=False):
        """Print operation start information"""
        action = "🔍 Simulating" if simulate else "🚀 Processing"
        print(f"{action} {folder_count} folders in: {root_path}\n")
    
    def print_error(self, message):
        """Print error message with formatting"""
        print(f"{Fore.RED}❌ {message}{Style.RESET_ALL}")
    
    def print_warning(self, message):
        """Print warning message with formatting"""
        print(f"{Fore.YELLOW}⚠️  {message}{Style.RESET_ALL}")
    
    def print_success(self, message):
        """Print success message with formatting"""
        print(f"{Fore.GREEN}✅ {message}{Style.RESET_ALL}")
    
    def print_info(self, message):
        """Print info message"""
        print(message)
    
    def print_overwrite_warning(self):
        """Print overwrite mode warning"""
        print("⚠️  WARNING: You have enabled destructive overwrite mode!")
        print("⚠️  Some changes made in this mode will NOT be fully reversible.")
        print("⚠️  Proceed only if you have backups or are sure of the operation.")
    
    def print_log_completion(self, log_path, simulate=False):
        """Print log completion message"""
        if simulate:
            print(f"\n📝 Simulation complete. Log saved to: {log_path}")
        else:
            print(f"\n📝 Log written to: {log_path}")

class FileAnalyzer:
    """Handles file analysis operations like counting and size calculation"""
    
    def __init__(self, output_manager):
        self.output = output_manager
    
    def count_files(self, path, recursive=False):
        """Count files in the given path"""
        try:
            path = Path(path)
            if not path.exists() or not path.is_dir():
                raise ValueError(f"Invalid directory: {path}")
            
            count = 0
            if recursive:
                for item in path.rglob('*'):
                    if item.is_file():
                        count += 1
            else:
                for item in path.iterdir():
                    if item.is_file():
                        count += 1
            
            return count
        except Exception as e:
            self.output.print_error(f"Failed to count files: {e}")
            return 0
    
    def calculate_size(self, path, recursive=False):
        """Calculate total size of files in the given path"""
        try:
            path = Path(path)
            if not path.exists() or not path.is_dir():
                raise ValueError(f"Invalid directory: {path}")
            
            total_size = 0
            if recursive:
                for item in path.rglob('*'):
                    if item.is_file():
                        try:
                            total_size += item.stat().st_size
                        except OSError:
                            # Handle permission errors or broken symlinks
                            continue
            else:
                for item in path.iterdir():
                    if item.is_file():
                        try:
                            total_size += item.stat().st_size
                        except OSError:
                            continue
            
            return total_size
        except Exception as e:
            self.output.print_error(f"Failed to calculate size: {e}")
            return 0
    
    def format_size(self, size_bytes):
        """Format size in bytes to human readable format"""
        if size_bytes == 0:
            return "0 B"
        
        for unit in ['B', 'KB', 'MB', 'GB', 'TB']:
            if size_bytes < 1024.0:
                return f"{size_bytes:.1f} {unit}"
            size_bytes /= 1024.0
        return f"{size_bytes:.1f} PB"

def parse_args():
    parser = argparse.ArgumentParser(
        prog="levelzap",
        description="📂 LevelZap - Flatten subfolders up one level and clean up."
    )
    parser.add_argument("target", nargs="?", default=".", help="Target directory (default: current dir)")
    parser.add_argument("-s", "--dry-run", action="store_true", help="Simulate actions without making changes")
    parser.add_argument("-r", "--revert", action="store_true", help="Revert the most recent log file")
    parser.add_argument("-ra", "--revert-all", action="store_true", help="Revert all previous operations in reverse order")
    parser.add_argument("-kl", "--keep-logs", action="store_true", help="Preserve log files after reversion (they will be marked as reverted)")
    parser.add_argument("--recurse", action="store_true", help="Apply recursive logic to all operations")
    
    # Core operations
    parser.add_argument("--levelzap", action="store_true", help="Perform levelzap operation (flatten subfolders)")
    
    # Analysis operations
    parser.add_argument("--size", action="store_true", help="Calculate complete size of all files in the path")
    parser.add_argument("--count", action="store_true", help="Calculate number of files in the path")

    # Duplicate handling
    parser.add_argument("--duplicate-strategy", choices=["overwrite", "rename", "newest", "oldest", "largest", "smallest"], 
                       default="rename", help="Strategy for handling duplicate files (default: rename)")

    group = parser.add_mutually_exclusive_group()
    group.add_argument("-m", "--merge", action="store_true", help="Merge folders if names conflict")
    group.add_argument("-o", "--overwrite", action="store_true", help="Allow overwriting files/folders (destructive; ask for confirmation)")

    parser.add_argument("--update", action="store_true", help="Check for a newer version of LevelZap on GitHub")
    parser.add_argument("--list-logs", action="store_true", help="List all logs with status, timestamp, and type")
    parser.add_argument("--verify", action="store_true", help="Verify integrity of all LevelZap log files")
    return parser.parse_args()

def ensure_valid_directory(path, output_manager=None):
    """Ensure the given path is a valid directory"""
    try:
        if not path.exists() or not path.is_dir():
            error_msg = f"Invalid directory: {path}"
            if output_manager:
                output_manager.print_error(error_msg)
            else:
                print(f"❌ {error_msg}")
            sys.exit(1)
    except Exception as e:
        error_msg = f"Error accessing directory {path}: {e}"
        if output_manager:
            output_manager.print_error(error_msg)
        else:
            print(f"❌ {error_msg}")
        sys.exit(1)

def resolve_conflict_path(path: Path, simulated_files=None) -> Path:
    """Resolve conflict by finding a non-conflicting path name"""
    # Check both actual files and simulated files (for simulation mode)
    def path_would_exist(p):
        return p.exists() or (simulated_files and str(p) in simulated_files)
    
    if not path_would_exist(path):
        return path
    base = path.stem
    ext = path.suffix
    parent = path.parent
    i = 1
    while True:
        new_name = f"{base}_{i}{ext}"
        new_path = parent / new_name
        if not path_would_exist(new_path):
            return new_path
        i += 1

def perform_action(simulate, action_type, src=None, dst=None, log=None, extra=None, output_manager=None):
    """Perform the specified action with error handling"""
    entry = {
        "action": action_type,
        "timestamp": datetime.now().isoformat()
    }
    if src:
        entry["source"] = str(src)
    if dst:
        entry["destination"] = str(dst)
    if extra:
        entry.update(extra)
    if log is not None:
        log.append(entry)
    if simulate:
        return
    
    try:
        if action_type in ("move", "move_renamed"):
            dst.parent.mkdir(parents=True, exist_ok=True)
            src.rename(dst)
        elif action_type == "overwrite_file":
            src.replace(dst)
        elif action_type == "overwrite_folder":
            shutil.rmtree(dst)
            src.rename(dst)
        elif action_type == "delete_folder":
            try:
                src.rmdir()
            except OSError as e:
                warning_msg = f"Could not delete folder (not empty?): {src}"
                if output_manager:
                    output_manager.print_warning(warning_msg)
                else:
                    print(f"⚠️  {warning_msg}")
    except Exception as e:
        error_msg = f"Failed to perform {action_type} on {src}: {e}"
        if output_manager:
            output_manager.print_error(error_msg)
        else:
            print(f"❌ {error_msg}")

def get_log_filename():
    epoch_seconds = int(datetime.now().timestamp())
    return f"levelzap.log.{epoch_seconds}.json"

def resolve_duplicate_file(existing_path: Path, new_path: Path, strategy: str, output_manager=None) -> Path:
    """Resolve duplicate files based on the specified strategy"""
    if strategy == "overwrite":
        return new_path  # Use new file, will overwrite existing
    elif strategy == "rename":
        return resolve_conflict_path(existing_path, None)  # Rename the new file
    elif strategy in ["newest", "oldest", "largest", "smallest"]:
        try:
            existing_stat = existing_path.stat()
            new_stat = new_path.stat()
            
            if strategy == "newest":
                keep_existing = existing_stat.st_mtime >= new_stat.st_mtime
            elif strategy == "oldest":
                keep_existing = existing_stat.st_mtime <= new_stat.st_mtime
            elif strategy == "largest":
                keep_existing = existing_stat.st_size >= new_stat.st_size
            elif strategy == "smallest":
                keep_existing = existing_stat.st_size <= new_stat.st_size
            
            if keep_existing:
                # Keep existing, don't move new file (return None to indicate skip)
                return None
            else:
                # Replace existing with new file
                return existing_path
        except OSError as e:
            if output_manager:
                output_manager.print_warning(f"Could not compare files, falling back to rename: {e}")
            return resolve_conflict_path(existing_path, None)
    
    # Fallback to rename strategy
    return resolve_conflict_path(existing_path, None)

def flatten_folder(root: Path, simulate=False, merge=False, overwrite=False, recurse=False, duplicate_strategy="rename", output_manager=None):
    """Flatten subfolders with improved error handling and output management"""
    if output_manager is None:
        output_manager = OutputManager()
    
    try:
        log_file = get_log_filename()
        actions = []
        
        if recurse:
            # Collect all files from all subdirectories recursively
            all_files = []
            all_folders_to_delete = set()
            
            for item in root.rglob('*'):
                if item.is_file():
                    all_files.append(item)
                elif item.is_dir() and item != root:
                    all_folders_to_delete.add(item)
            
            total_items = len(all_files)
            operation_type = "recursive flatten"
        else:
            # Original behavior: only flatten immediate subfolders
            subfolders = [f for f in root.iterdir() if f.is_dir()]
            total_items = sum(len(list(f.iterdir())) for f in subfolders)
            operation_type = "flatten"
        
        output_manager.print_operation_start(operation_type, 
                                           len(all_files) if recurse else len(subfolders) if not recurse else 0, 
                                           root, simulate)
        
        with tqdm(total=total_items, desc="Flattening", unit="item") as pbar:
            if recurse:
                # Group files by their destination names to detect conflicts
                files_by_destination = {}
                simulated_destinations = set()  # Track simulated file destinations
                
                for file_path in all_files:
                    dest_name = file_path.name
                    if dest_name not in files_by_destination:
                        files_by_destination[dest_name] = []
                    files_by_destination[dest_name].append(file_path)
                
                # Process each group of files with the same destination name
                for dest_name, files_list in files_by_destination.items():
                    destination = root / dest_name
                    
                    if len(files_list) == 1:
                        # No conflict, single file with this name
                        file_path = files_list[0]
                        if destination.exists() and destination != file_path:
                            # Conflict with existing file in root
                            resolved_dest = resolve_duplicate_file(destination, file_path, duplicate_strategy, output_manager)
                            if resolved_dest is None:
                                # Skip this file (keep existing)
                                pbar.update(1)
                                continue
                            elif resolved_dest == destination and duplicate_strategy == "overwrite":
                                perform_action(simulate, "overwrite_file", src=file_path, dst=destination, log=actions, output_manager=output_manager)
                            else:
                                # Move with new name
                                perform_action(simulate, "move_renamed", src=file_path, dst=resolved_dest, log=actions, 
                                             extra={"original_conflict": str(destination), "strategy": duplicate_strategy}, output_manager=output_manager)
                        else:
                            # No conflict, regular move
                            perform_action(simulate, "move", src=file_path, dst=destination, log=actions, output_manager=output_manager)
                            simulated_destinations.add(str(destination))
                        pbar.update(1)
                    else:
                        # Multiple files with same name - handle conflicts
                        if duplicate_strategy in ["newest", "oldest", "largest", "smallest"]:
                            # Choose the best file based on strategy
                            best_file = files_list[0]
                            for file_path in files_list[1:]:
                                try:
                                    best_stat = best_file.stat()
                                    curr_stat = file_path.stat()
                                    
                                    if duplicate_strategy == "newest":
                                        if curr_stat.st_mtime > best_stat.st_mtime:
                                            best_file = file_path
                                    elif duplicate_strategy == "oldest":
                                        if curr_stat.st_mtime < best_stat.st_mtime:
                                            best_file = file_path
                                    elif duplicate_strategy == "largest":
                                        if curr_stat.st_size > best_stat.st_size:
                                            best_file = file_path
                                    elif duplicate_strategy == "smallest":
                                        if curr_stat.st_size < best_stat.st_size:
                                            best_file = file_path
                                except OSError:
                                    # If we can't stat, keep current best
                                    continue
                            
                            # Move the best file
                            perform_action(simulate, "move", src=best_file, dst=destination, log=actions, 
                                         extra={"strategy": duplicate_strategy, "chosen_from": [str(f) for f in files_list]}, 
                                         output_manager=output_manager)
                            simulated_destinations.add(str(destination))
                            pbar.update(len(files_list))
                        else:
                            # Rename strategy or overwrite - move first file normally, rename others
                            perform_action(simulate, "move", src=files_list[0], dst=destination, log=actions, output_manager=output_manager)
                            simulated_destinations.add(str(destination))
                            
                            for file_path in files_list[1:]:
                                if duplicate_strategy == "overwrite":
                                    perform_action(simulate, "overwrite_file", src=file_path, dst=destination, log=actions, output_manager=output_manager)
                                else:
                                    # Rename strategy
                                    renamed_dest = resolve_conflict_path(destination, simulated_destinations)
                                    perform_action(simulate, "move_renamed", src=file_path, dst=renamed_dest, log=actions,
                                                 extra={"original_conflict": str(destination), "strategy": duplicate_strategy}, 
                                                 output_manager=output_manager)
                                    simulated_destinations.add(str(renamed_dest))
                            pbar.update(len(files_list))
                
                # Delete all empty folders in reverse order (deepest first)
                sorted_folders = sorted(all_folders_to_delete, key=lambda x: len(x.parts), reverse=True)
                for folder in sorted_folders:
                    try:
                        if folder.exists():  # Check if still exists (may have been deleted already)
                            perform_action(simulate, "delete_folder", src=folder, log=actions, output_manager=output_manager)
                    except Exception as e:
                        output_manager.print_error(f"Error deleting folder {folder}: {e}")
                        continue
                        
            else:
                # Original non-recursive behavior
                subfolders = [f for f in root.iterdir() if f.is_dir()]
                for folder in subfolders:
                    try:
                        for item in folder.iterdir():
                            destination = root / item.name
                            if destination.exists():
                                if destination.is_dir() and item.is_dir():
                                    if merge:
                                        for subitem in item.iterdir():
                                            dest_sub = destination / subitem.name
                                            if dest_sub.exists():
                                                if overwrite:
                                                    perform_action(simulate, "overwrite_file", src=subitem, dst=dest_sub, log=actions, output_manager=output_manager)
                                                    pbar.update(1)
                                                    continue
                                                else:
                                                    dest_sub = resolve_conflict_path(dest_sub)
                                            perform_action(simulate, "move", src=subitem, dst=dest_sub, log=actions, output_manager=output_manager)
                                            pbar.update(1)
                                        perform_action(simulate, "delete_folder", src=item, log=actions, output_manager=output_manager)
                                        continue
                                    elif overwrite:
                                        perform_action(simulate, "overwrite_folder", src=item, dst=destination, log=actions, output_manager=output_manager)
                                        pbar.update(1)
                                        continue
                                    else:
                                        destination = resolve_conflict_path(destination, None)
                                elif destination.is_file() or item.is_file():
                                    if overwrite:
                                        perform_action(simulate, "overwrite_file", src=item, dst=destination, log=actions, output_manager=output_manager)
                                        pbar.update(1)
                                        continue
                                    else:
                                        new_path = resolve_conflict_path(destination, None)
                                        perform_action(simulate, "move_renamed", src=item, dst=new_path, log=actions, extra={"original_conflict": str(destination)}, output_manager=output_manager)
                                        pbar.update(1)
                                        continue
                            perform_action(simulate, "move", src=item, dst=destination, log=actions, output_manager=output_manager)
                            pbar.update(1)
                        perform_action(simulate, "delete_folder", src=folder, log=actions, output_manager=output_manager)
                    except Exception as e:
                        output_manager.print_error(f"Error processing folder {folder}: {e}")
                        continue
        
        # Write log file
        log_path = root / log_file
        try:
            with open(log_path, "w", encoding="utf-8") as f:
                meta = {
                    "version": LEVELZAP_VERSION,
                    "log_timestamp": datetime.now().isoformat(),
                    "simulated": simulate,
                    "recursive": recurse,
                    "duplicate_strategy": duplicate_strategy
                }
                log_data = {
                    "meta": meta,
                    "actions": actions
                }
                raw_log = json.dumps(log_data, indent=2).encode("utf-8")
                log_data["meta"]["hash"] = hashlib.sha256(raw_log).hexdigest()
                f.write(json.dumps(log_data, indent=2))
            
            output_manager.print_log_completion(log_path, simulate)
        except Exception as e:
            output_manager.print_error(f"Failed to write log file: {e}")
    
    except Exception as e:
        if output_manager:
            output_manager.print_error(f"Fatal error during flattening operation: {e}")
        else:
            print(f"❌ Fatal error: {e}")
        sys.exit(1)

def revert_log(log_path: Path, keep_log=False, output_manager=None):
    """Revert operations from a log file with improved error handling"""
    if output_manager is None:
        output_manager = OutputManager()
    
    output_manager.print_info(f"♻️  Reverting changes using log: {log_path}\n")
    
    try:
        with open(log_path, "r", encoding="utf-8") as f:
            log_data = json.load(f)
        
        if log_data.get("meta", {}).get("simulated"):
            output_manager.print_error("Cannot revert a simulated log file.")
            return
        
        stored_hash = log_data.get("meta", {}).get("hash")
        meta_copy = dict(log_data.get("meta", {}))
        meta_copy.pop("hash", None)
        data_for_hash = {
            "meta": meta_copy,
            "actions": log_data.get("actions", [])
        }
        computed_hash = hashlib.sha256(json.dumps(data_for_hash, indent=2).encode("utf-8")).hexdigest()
        
        if stored_hash != computed_hash:
            output_manager.print_error("Log file integrity check failed. Possible modification detected.")
            return
        else:
            output_manager.print_success("Log file passed integrity check.")
        
        actions = log_data.get("actions", [])
    except Exception as e:
        output_manager.print_error(f"Failed to read log file: {e}")
        return
    
    actions.reverse()
    for action in tqdm(actions, desc="Reverting", unit="step"):
        try:
            act_type = action["action"]
            if act_type == "move":
                src = Path(action["destination"])
                dst = Path(action["source"])
                if src.exists():
                    dst.parent.mkdir(parents=True, exist_ok=True)
                    src.rename(dst)
            elif act_type == "move_renamed":
                src = Path(action["destination"])
                dst = Path(action["source"])
                if src.exists():
                    dst.parent.mkdir(parents=True, exist_ok=True)
                    src.rename(dst)
            elif act_type == "delete_folder":
                path = Path(action["source"])
                path.mkdir(parents=True, exist_ok=True)
            elif act_type.startswith("overwrite"):
                output_manager.print_warning(f"Cannot revert overwrite: {action.get('source', 'unknown')}")
                continue
        except Exception as e:
            output_manager.print_error(f"Error reverting action {act_type}: {e}")
            continue
    
    try:
        if keep_log:
            with open(log_path, "r+", encoding="utf-8") as f:
                actions = json.load(f)
                f.seek(0)
                json.dump(actions + [{"reverted": True, "timestamp": datetime.now().isoformat()}], f, indent=2)
        else:
            log_path.unlink()
        output_manager.print_success("Revert completed.")
    except Exception as e:
        output_manager.print_error(f"Error updating log file: {e}")

def revert_all_logs(folder: Path, keep_logs=False, output_manager=None):
    """Revert all log files with error handling"""
    if output_manager is None:
        output_manager = OutputManager()
    
    try:
        log_files = sorted(folder.glob("levelzap.log.*.json"), reverse=True)
        if not log_files:
            output_manager.print_error("No log files found to revert.")
            return
        
        for log_file in log_files:
            revert_log(log_file, keep_log=keep_logs, output_manager=output_manager)
    except Exception as e:
        output_manager.print_error(f"Error reverting logs: {e}")

def verify_all_logs(folder: Path, output_manager=None):
    """Verify integrity of all log files with error handling"""
    if output_manager is None:
        output_manager = OutputManager()
    
    try:
        log_files = sorted(folder.glob("levelzap.log.*.json"))
        if not log_files:
            output_manager.print_error("No log files found to verify.")
            return

        for log_file in log_files:
            try:
                with open(log_file, "r", encoding="utf-8") as f:
                    log_data = json.load(f)
                stored_hash = log_data.get("meta", {}).get("hash")
                meta_copy = dict(log_data.get("meta", {}))
                meta_copy.pop("hash", None)
                temp_data = {
                    "meta": meta_copy,
                    "actions": log_data.get("actions", [])
                }
                computed_hash = hashlib.sha256(json.dumps(temp_data, indent=2).encode("utf-8")).hexdigest()
                if stored_hash == computed_hash:
                    output_manager.print_success(f"{log_file.name} passed integrity check")
                else:
                    output_manager.print_error(f"{log_file.name} failed integrity check!")
            except Exception as e:
                output_manager.print_error(f"Failed to verify {log_file.name}: {e}")
    except Exception as e:
        output_manager.print_error(f"Error verifying logs: {e}")

def list_logs(folder: Path, output_manager=None):
    """List all log files with status information"""
    if output_manager is None:
        output_manager = OutputManager()
    
    try:
        log_files = sorted(folder.glob("levelzap.log.*.json"))
        if not log_files:
            output_manager.print_error("No log files found.")
            return

        output_manager.print_info("\n📜 Available Logs:")
        for log_file in log_files:
            try:
                with open(log_file, "r", encoding="utf-8") as f:
                    log_data = json.load(f)
                    meta = log_data.get("meta", {})
                    timestamp = meta.get("log_timestamp", "unknown")
                    simulated = meta.get("simulated", False)
                    hash_value = meta.get("hash")
                    temp_meta = dict(meta)
                    temp_meta.pop("hash", None)
                    recomputed = hashlib.sha256(json.dumps({"meta": temp_meta, "actions": log_data.get("actions", [])}, indent=2).encode("utf-8")).hexdigest()
                    integrity = hash_value == recomputed
                    status = f"{Fore.GREEN}✅ Valid{Style.RESET_ALL}" if integrity else f"{Fore.RED}❌ Corrupt{Style.RESET_ALL}"
                    sim_flag = "🧪 Simulated" if simulated else "♻️ Real"
                    print(f"{log_file.name} - {timestamp} - {sim_flag} - {status}")
            except Exception as e:
                output_manager.print_error(f"Failed to read {log_file.name}: {e}")
    except Exception as e:
        output_manager.print_error(f"Error listing logs: {e}")

def check_for_update(output_manager=None):
    """Check for updates with error handling"""
    if output_manager is None:
        output_manager = OutputManager()
    
    url = "https://api.github.com/repos/dterracino/levelzap-python/releases/latest"
    try:
        with urllib.request.urlopen(url) as response:
            data = json.load(response)
            latest_version = data.get("tag_name", "").lstrip("v")
            if latest_version and latest_version != LEVELZAP_VERSION:
                output_manager.print_warning(f"Update available: v{latest_version} (You are using v{LEVELZAP_VERSION})")
                output_manager.print_info(f"🔗 Download it from: {data.get('html_url')}")
            else:
                output_manager.print_success(f"You are using the latest version: v{LEVELZAP_VERSION}")
    except Exception as e:
        output_manager.print_error(f"Could not check for update: {e}")

def display_user_selections(args, output_manager):
    """Display the user's selected options"""
    output_manager.print_info("🔧 Operation Details:")
    output_manager.print_info(f"   Target directory: {args.target}")
    
    if args.dry_run:
        output_manager.print_info("   Mode: 🔍 Simulation (no changes will be made)")
    
    if hasattr(args, 'levelzap') and args.levelzap:
        output_manager.print_info("   Operation: LevelZap (flatten directories)")
    
    if args.recurse:
        output_manager.print_info("   Recursive: ✅ Enabled")
    
    if hasattr(args, 'duplicate_strategy') and args.duplicate_strategy:
        output_manager.print_info(f"   Duplicate strategy: {args.duplicate_strategy}")
    
    if args.merge:
        output_manager.print_info("   Merge conflicts: ✅ Enabled")
    elif args.overwrite:
        output_manager.print_info("   Overwrite conflicts: ⚠️ Enabled (destructive)")
    
    if args.size or args.count:
        output_manager.print_info("   Analysis operations requested")
    
    output_manager.print_info("")

def main():
    output_manager = OutputManager()
    file_analyzer = FileAnalyzer(output_manager)
    
    output_manager.print_header()
    
    try:
        args = parse_args()
        
        # Handle analysis operations first
        if args.size or args.count:
            target_path = Path(args.target).resolve()
            ensure_valid_directory(target_path, output_manager)
            
            display_user_selections(args, output_manager)
            
            if args.size:
                try:
                    total_size = file_analyzer.calculate_size(target_path, args.recurse)
                    formatted_size = file_analyzer.format_size(total_size)
                    recursive_text = " (recursive)" if args.recurse else ""
                    output_manager.print_success(f"Total size{recursive_text}: {formatted_size} ({total_size:,} bytes)")
                except Exception as e:
                    output_manager.print_error(f"Size calculation failed: {e}")
            
            if args.count:
                try:
                    file_count = file_analyzer.count_files(target_path, args.recurse)
                    recursive_text = " (recursive)" if args.recurse else ""
                    output_manager.print_success(f"Total files{recursive_text}: {file_count:,}")
                except Exception as e:
                    output_manager.print_error(f"File count failed: {e}")
            
            if args.size or args.count:
                sys.exit(0)

        # Handle other operations
        if args.list_logs:
            list_logs(Path(args.target).resolve(), output_manager)
            sys.exit(0)

        if args.verify:
            verify_all_logs(Path(args.target).resolve(), output_manager)
            sys.exit(0)

        if args.update:
            check_for_update(output_manager)
            sys.exit(0)
        
        target_path = Path(args.target).resolve()
        ensure_valid_directory(target_path, output_manager)
        
        display_user_selections(args, output_manager)
        
        if args.revert_all:
            revert_all_logs(target_path, keep_logs=args.keep_logs, output_manager=output_manager)
        elif args.revert:
            log_files = sorted(target_path.glob("levelzap.log.*.json"), reverse=True)
            if not log_files:
                output_manager.print_error("No log files found to revert.")
                sys.exit(1)
            revert_log(log_files[0], keep_log=args.keep_logs, output_manager=output_manager)
        else:
            # Default to levelzap operation if no other operation is specified, or if --levelzap is explicitly provided
            should_levelzap = (not any([args.revert_all, args.revert, args.list_logs, args.verify, args.update, args.size, args.count]) 
                             or (hasattr(args, 'levelzap') and args.levelzap))
            
<<<<<<< HEAD
            flatten_folder(
                target_path,
                simulate=args.dry_run,
                merge=args.merge,
                overwrite=args.overwrite,
                output_manager=output_manager
            )
=======
            if should_levelzap:
                if args.overwrite:
                    output_manager.print_overwrite_warning()
                    confirm = input("Type YES to continue: ")
                    if confirm.strip() != "YES":
                        output_manager.print_error("Aborted by user.")
                        sys.exit(0)
                
                # Determine duplicate strategy - use --duplicate-strategy if available, otherwise fall back to legacy options
                duplicate_strategy = getattr(args, 'duplicate_strategy', 'rename')
                if args.overwrite:
                    duplicate_strategy = 'overwrite'
                
                flatten_folder(
                    target_path,
                    simulate=args.simulate,
                    merge=args.merge,
                    overwrite=args.overwrite,
                    recurse=args.recurse,
                    duplicate_strategy=duplicate_strategy,
                    output_manager=output_manager
                )
>>>>>>> 97af037e
    
    except KeyboardInterrupt:
        output_manager.print_warning("Operation cancelled by user")
        sys.exit(1)
    except Exception as e:
        output_manager.print_error(f"Unexpected error: {e}")
        sys.exit(1)

if __name__ == "__main__":
    main()<|MERGE_RESOLUTION|>--- conflicted
+++ resolved
@@ -742,40 +742,7 @@
             # Default to levelzap operation if no other operation is specified, or if --levelzap is explicitly provided
             should_levelzap = (not any([args.revert_all, args.revert, args.list_logs, args.verify, args.update, args.size, args.count]) 
                              or (hasattr(args, 'levelzap') and args.levelzap))
-            
-<<<<<<< HEAD
-            flatten_folder(
-                target_path,
-                simulate=args.dry_run,
-                merge=args.merge,
-                overwrite=args.overwrite,
-                output_manager=output_manager
-            )
-=======
-            if should_levelzap:
-                if args.overwrite:
-                    output_manager.print_overwrite_warning()
-                    confirm = input("Type YES to continue: ")
-                    if confirm.strip() != "YES":
-                        output_manager.print_error("Aborted by user.")
-                        sys.exit(0)
-                
-                # Determine duplicate strategy - use --duplicate-strategy if available, otherwise fall back to legacy options
-                duplicate_strategy = getattr(args, 'duplicate_strategy', 'rename')
-                if args.overwrite:
-                    duplicate_strategy = 'overwrite'
-                
-                flatten_folder(
-                    target_path,
-                    simulate=args.simulate,
-                    merge=args.merge,
-                    overwrite=args.overwrite,
-                    recurse=args.recurse,
-                    duplicate_strategy=duplicate_strategy,
-                    output_manager=output_manager
-                )
->>>>>>> 97af037e
-    
+              
     except KeyboardInterrupt:
         output_manager.print_warning("Operation cancelled by user")
         sys.exit(1)
